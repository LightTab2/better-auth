--- conflicted
+++ resolved
@@ -4,12 +4,7 @@
 import { createKyselyAdapter } from "../adapters/kysely-adapter/dialect";
 import { kyselyAdapter } from "../adapters/kysely-adapter";
 import { memoryAdapter, type MemoryDB } from "../adapters/memory-adapter";
-<<<<<<< HEAD
 import { globalLog } from "../utils";
-=======
-import { logger } from "../utils";
-import type { DBFieldAttribute } from "@better-auth/core/db";
->>>>>>> f34a9733
 
 export async function getAdapter(options: BetterAuthOptions): Promise<Adapter> {
 	let adapter: Adapter;
@@ -43,9 +38,7 @@
 	}
 	// patch for 1.3.x to ensure we have a transaction function in the adapter
 	if (!adapter.transaction) {
-		logger.warn(
-			"Adapter does not correctly implement transaction function, patching it automatically. Please update your adapter implementation.",
-		);
+		globalLog("warn", "Adapter does not correctly implement transaction function, patching it automatically. Please update your adapter implementation.", options);
 		adapter.transaction = async (cb) => {
 			return cb(adapter);
 		};
