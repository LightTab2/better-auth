--- conflicted
+++ resolved
@@ -1,12 +1,7 @@
 import { APIError, createEmailVerificationToken } from "../api";
 import type { Account } from "../types";
 import type { GenericEndpointContext, User } from "../types";
-<<<<<<< HEAD
-import { isDevelopment } from "../utils/env";
-=======
-import { logger } from "@better-auth/core/env";
 import { isDevelopment } from "@better-auth/core/env";
->>>>>>> 5c8a7eb7
 import { setTokenUtil } from "./utils";
 
 export async function handleOAuthUserInfo(
