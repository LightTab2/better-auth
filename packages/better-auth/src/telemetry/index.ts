import { ENV, getBooleanEnvVar, isTest } from "@better-auth/core/env";
import { getProjectId } from "./project-id";
import type { BetterAuthOptions } from "../types";
import { detectEnvironment, detectRuntime } from "./detectors/detect-runtime";
import { detectDatabase } from "./detectors/detect-database";
import { detectFramework } from "./detectors/detect-framework";
import { detectSystemInfo } from "./detectors/detect-system-info";
import { detectPackageManager } from "./detectors/detect-project-info";
import { betterFetch } from "@better-fetch/fetch";
import type { TelemetryContext, TelemetryEvent } from "./types";
<<<<<<< HEAD
import { globalLog } from "../utils";
=======
import { logger } from "@better-auth/core/env";
>>>>>>> 5c8a7eb7
import { getTelemetryAuthConfig } from "./detectors/detect-auth-config";

export async function createTelemetry(
	options: BetterAuthOptions,
	context?: TelemetryContext,
) {
	const debugEnabled =
		options.telemetry?.debug ||
		getBooleanEnvVar("BETTER_AUTH_TELEMETRY_DEBUG", false);

	const TELEMETRY_ENDPOINT = ENV.BETTER_AUTH_TELEMETRY_ENDPOINT;
	const track = async (event: TelemetryEvent) => {
		try {
			if (context?.customTrack) {
				await context.customTrack(event);
			} else {
				if (debugEnabled) {
					await Promise.resolve(
						globalLog(
							"info",
							"telemetry event",
							null,
							JSON.stringify(event, null, 2),
						),
					);
				} else {
					await betterFetch(TELEMETRY_ENDPOINT, {
						method: "POST",
						body: event,
					});
				}
			}
		} catch {}
	};

	const isEnabled = async () => {
		const telemetryEnabled =
			options.telemetry?.enabled !== undefined
				? options.telemetry.enabled
				: false;
		const envEnabled = getBooleanEnvVar("BETTER_AUTH_TELEMETRY", false);
		return (
			(envEnabled || telemetryEnabled) && (context?.skipTestCheck || !isTest())
		);
	};

	const enabled = await isEnabled();
	let anonymousId: string | undefined;

	if (enabled) {
		anonymousId = await getProjectId(options.baseURL);

		const payload = {
			config: getTelemetryAuthConfig(options),
			runtime: detectRuntime(),
			database: await detectDatabase(),
			framework: await detectFramework(),
			environment: detectEnvironment(),
			systemInfo: await detectSystemInfo(),
			packageManager: detectPackageManager(),
		};

		void track({ type: "init", payload, anonymousId });
	}

	return {
		publish: async (event: TelemetryEvent) => {
			if (!enabled) return;
			if (!anonymousId) {
				anonymousId = await getProjectId(options.baseURL);
			}
			await track({
				type: event.type,
				payload: event.payload,
				anonymousId,
			});
		},
	};
}<|MERGE_RESOLUTION|>--- conflicted
+++ resolved
@@ -1,4 +1,4 @@
-import { ENV, getBooleanEnvVar, isTest } from "@better-auth/core/env";
+import { globalLog, ENV, getBooleanEnvVar, isTest } from "@better-auth/core/env";
 import { getProjectId } from "./project-id";
 import type { BetterAuthOptions } from "../types";
 import { detectEnvironment, detectRuntime } from "./detectors/detect-runtime";
@@ -8,11 +8,6 @@
 import { detectPackageManager } from "./detectors/detect-project-info";
 import { betterFetch } from "@better-fetch/fetch";
 import type { TelemetryContext, TelemetryEvent } from "./types";
-<<<<<<< HEAD
-import { globalLog } from "../utils";
-=======
-import { logger } from "@better-auth/core/env";
->>>>>>> 5c8a7eb7
 import { getTelemetryAuthConfig } from "./detectors/detect-auth-config";
 
 export async function createTelemetry(
