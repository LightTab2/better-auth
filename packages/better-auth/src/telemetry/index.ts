--- conflicted
+++ resolved
@@ -1,95 +1,3 @@
-<<<<<<< HEAD
-import { ENV, getBooleanEnvVar, isTest } from "../utils/env";
-import { getProjectId } from "./project-id";
-import type { BetterAuthOptions } from "../types";
-import { detectEnvironment, detectRuntime } from "./detectors/detect-runtime";
-import { detectDatabase } from "./detectors/detect-database";
-import { detectFramework } from "./detectors/detect-framework";
-import { detectSystemInfo } from "./detectors/detect-system-info";
-import { detectPackageManager } from "./detectors/detect-project-info";
-import { betterFetch } from "@better-fetch/fetch";
-import type { TelemetryContext, TelemetryEvent } from "./types";
-import { getTelemetryAuthConfig } from "./detectors/detect-auth-config";
-import { globalLog } from "../utils";
-
-export async function createTelemetry(
-	options: BetterAuthOptions,
-	context?: TelemetryContext,
-) {
-	const debugEnabled =
-		options.telemetry?.debug ||
-		getBooleanEnvVar("BETTER_AUTH_TELEMETRY_DEBUG", false);
-
-	const TELEMETRY_ENDPOINT = ENV.BETTER_AUTH_TELEMETRY_ENDPOINT;
-	const track = async (event: TelemetryEvent) => {
-		try {
-			if (context?.customTrack) {
-				await context.customTrack(event);
-			} else {
-				if (debugEnabled) {
-					await Promise.resolve(
-						globalLog(
-							"info",
-							"telemetry event",
-							options,
-							JSON.stringify(event, null, 2),
-						),
-					);
-				} else {
-					await betterFetch(TELEMETRY_ENDPOINT, {
-						method: "POST",
-						body: event,
-					});
-				}
-			}
-		} catch {}
-	};
-
-	const isEnabled = async () => {
-		const telemetryEnabled =
-			options.telemetry?.enabled !== undefined
-				? options.telemetry.enabled
-				: false;
-		const envEnabled = getBooleanEnvVar("BETTER_AUTH_TELEMETRY", false);
-		return (
-			(envEnabled || telemetryEnabled) && (context?.skipTestCheck || !isTest())
-		);
-	};
-
-	const enabled = await isEnabled();
-	let anonymousId: string | undefined;
-
-	if (enabled) {
-		anonymousId = await getProjectId(options.baseURL);
-
-		const payload = {
-			config: getTelemetryAuthConfig(options),
-			runtime: detectRuntime(),
-			database: await detectDatabase(),
-			framework: await detectFramework(),
-			environment: detectEnvironment(),
-			systemInfo: await detectSystemInfo(),
-			packageManager: detectPackageManager(),
-		};
-
-		void track({ type: "init", payload, anonymousId });
-	}
-
-	return {
-		publish: async (event: TelemetryEvent) => {
-			if (!enabled) return;
-			if (!anonymousId) {
-				anonymousId = await getProjectId(options.baseURL);
-			}
-			await track({
-				type: event.type,
-				payload: event.payload,
-				anonymousId,
-			});
-		},
-	};
-}
-=======
 let lazyImportCreateTelemetry: Promise<
 	typeof import("./create-telemetry").createTelemetry
 > | null = null;
@@ -103,5 +11,4 @@
 		}
 		const createTelemetry = await lazyImportCreateTelemetry;
 		return createTelemetry(...args);
-	};
->>>>>>> f34a9733
+	};