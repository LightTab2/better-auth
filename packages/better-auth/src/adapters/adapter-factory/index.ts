--- conflicted
+++ resolved
@@ -9,17 +9,13 @@
 	AdapterTestDebugLogs,
 } from "./types";
 import type { DBFieldAttribute } from "@better-auth/core/db";
-<<<<<<< HEAD
 import { globalLog, TTY_COLORS, getColorDepth } from "@better-auth/core/env";
-=======
-import { logger, TTY_COLORS, getColorDepth } from "@better-auth/core/env";
 import type {
 	DBAdapter,
 	DBTransactionAdapter,
 	Where,
 	CleanedWhere,
 } from "@better-auth/core/db/adapter";
->>>>>>> 03d6213d
 export * from "./types";
 
 let debugLogs: { instance: string; args: any[] }[] = [];
