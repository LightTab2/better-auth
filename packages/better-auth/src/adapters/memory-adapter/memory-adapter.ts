--- conflicted
+++ resolved
@@ -1,8 +1,4 @@
-<<<<<<< HEAD
-import { globalLog } from "../../utils";
-=======
-import { logger } from "@better-auth/core/env";
->>>>>>> 5c8a7eb7
+import { globalLog } from "@better-auth/core/env";
 import { createAdapterFactory, type CleanedWhere } from "../adapter-factory";
 import type { BetterAuthOptions } from "../../types";
 import type { DBAdapterDebugLogOption } from "@better-auth/core/db/adapter";
