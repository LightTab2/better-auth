import * as z from "zod";
import {
	createAuthEndpoint,
	createAuthMiddleware,
} from "@better-auth/core/middleware";
import type { BetterAuthPlugin, BetterAuthOptions } from "@better-auth/core";
import {
	oidcProvider,
	type Client,
	type CodeVerificationValue,
	type OAuthAccessToken,
	type OIDCMetadata,
	type OIDCOptions,
} from "../oidc-provider";
import { APIError, getSessionFromCtx } from "../../api";
import { base64 } from "@better-auth/utils/base64";
import { generateRandomString } from "../../crypto";
import { createHash } from "@better-auth/utils/hash";
import { getWebcryptoSubtle } from "@better-auth/utils";
import { SignJWT } from "jose";
import { parseSetCookieHeader } from "../../cookies";
import { schema } from "../oidc-provider/schema";
import { authorizeMCPOAuth } from "./authorize";
import { getBaseURL } from "../../utils/url";
<<<<<<< HEAD
import { isProduction, globalLog } from "@better-auth/core/env";
=======
import { isProduction } from "@better-auth/core/env";
import { logger } from "@better-auth/core/env";
import type { GenericEndpointContext } from "@better-auth/core";
>>>>>>> 03d6213d

interface MCPOptions {
	loginPage: string;
	resource?: string;
	oidcConfig?: OIDCOptions;
}

export const getMCPProviderMetadata = (
	ctx: GenericEndpointContext,
	options?: OIDCOptions,
): OIDCMetadata => {
	const issuer = ctx.context.options.baseURL as string;
	const baseURL = ctx.context.baseURL;
	if (!issuer || !baseURL) {
		throw new APIError("INTERNAL_SERVER_ERROR", {
			error: "invalid_issuer",
			error_description:
				"issuer or baseURL is not set. If you're the app developer, please make sure to set the `baseURL` in your auth config.",
		});
	}
	return {
		issuer,
		authorization_endpoint: `${baseURL}/mcp/authorize`,
		token_endpoint: `${baseURL}/mcp/token`,
		userinfo_endpoint: `${baseURL}/mcp/userinfo`,
		jwks_uri: `${baseURL}/mcp/jwks`,
		registration_endpoint: `${baseURL}/mcp/register`,
		scopes_supported: ["openid", "profile", "email", "offline_access"],
		response_types_supported: ["code"],
		response_modes_supported: ["query"],
		grant_types_supported: ["authorization_code", "refresh_token"],
		acr_values_supported: [
			"urn:mace:incommon:iap:silver",
			"urn:mace:incommon:iap:bronze",
		],
		subject_types_supported: ["public"],
		id_token_signing_alg_values_supported: ["RS256", "none"],
		token_endpoint_auth_methods_supported: [
			"client_secret_basic",
			"client_secret_post",
			"none",
		],
		code_challenge_methods_supported: ["S256"],
		claims_supported: [
			"sub",
			"iss",
			"aud",
			"exp",
			"nbf",
			"iat",
			"jti",
			"email",
			"email_verified",
			"name",
		],
		...options?.metadata,
	};
};

export const getMCPProtectedResourceMetadata = (
	ctx: GenericEndpointContext,
	options?: MCPOptions,
) => {
	const baseURL = ctx.context.baseURL;

	return {
		resource: options?.resource ?? new URL(baseURL).origin,
		authorization_servers: [baseURL],
		jwks_uri: options?.oidcConfig?.metadata?.jwks_uri ?? `${baseURL}/mcp/jwks`,
		scopes_supported: options?.oidcConfig?.metadata?.scopes_supported ?? [
			"openid",
			"profile",
			"email",
			"offline_access",
		],
		bearer_methods_supported: ["header"],
		resource_signing_alg_values_supported: ["RS256", "none"],
	};
};

export const mcp = (options: MCPOptions) => {
	const opts = {
		codeExpiresIn: 600,
		defaultScope: "openid",
		accessTokenExpiresIn: 3600,
		refreshTokenExpiresIn: 604800,
		allowPlainCodeChallengeMethod: true,
		...options.oidcConfig,
		loginPage: options.loginPage,
		scopes: [
			"openid",
			"profile",
			"email",
			"offline_access",
			...(options.oidcConfig?.scopes || []),
		],
	};
	const modelName = {
		oauthClient: "oauthApplication",
		oauthAccessToken: "oauthAccessToken",
		oauthConsent: "oauthConsent",
	};
	const provider = oidcProvider(opts);
	return {
		id: "mcp",
		hooks: {
			after: [
				{
					matcher() {
						return true;
					},
					handler: createAuthMiddleware(async (ctx) => {
						const cookie = await ctx.getSignedCookie(
							"oidc_login_prompt",
							ctx.context.secret,
						);
						const cookieName = ctx.context.authCookies.sessionToken.name;
						const parsedSetCookieHeader = parseSetCookieHeader(
							ctx.context.responseHeaders?.get("set-cookie") || "",
						);
						const hasSessionToken = parsedSetCookieHeader.has(cookieName);
						if (!cookie || !hasSessionToken) {
							return;
						}
						ctx.setCookie("oidc_login_prompt", "", {
							maxAge: 0,
						});
						const sessionCookie = parsedSetCookieHeader.get(cookieName)?.value;
						const sessionToken = sessionCookie?.split(".")[0]!;
						if (!sessionToken) {
							return;
						}
						const session =
							await ctx.context.internalAdapter.findSession(sessionToken);
						if (!session) {
							return;
						}
						ctx.query = JSON.parse(cookie);
						ctx.query!.prompt = "consent";
						ctx.context.session = session;
						const response = await authorizeMCPOAuth(ctx, opts);
						return response;
					}),
				},
			],
		},
		endpoints: {
			getMcpOAuthConfig: createAuthEndpoint(
				"/.well-known/oauth-authorization-server",
				{
					method: "GET",
					metadata: {
						client: false,
					},
				},
				async (c) => {
					try {
						const metadata = getMCPProviderMetadata(c, options);
						return c.json(metadata);
					} catch (e) {
						console.log(e);
						return c.json(null);
					}
				},
			),
			getMCPProtectedResource: createAuthEndpoint(
				"/.well-known/oauth-protected-resource",
				{
					method: "GET",
					metadata: {
						client: false,
					},
				},
				async (c) => {
					const metadata = getMCPProtectedResourceMetadata(c, options);
					return c.json(metadata);
				},
			),
			mcpOAuthAuthorize: createAuthEndpoint(
				"/mcp/authorize",
				{
					method: "GET",
					query: z.record(z.string(), z.any()),
					metadata: {
						openapi: {
							description: "Authorize an OAuth2 request using MCP",
							responses: {
								"200": {
									description: "Authorization response generated successfully",
									content: {
										"application/json": {
											schema: {
												type: "object",
												additionalProperties: true,
												description:
													"Authorization response, contents depend on the authorize function implementation",
											},
										},
									},
								},
							},
						},
					},
				},
				async (ctx) => {
					return authorizeMCPOAuth(ctx, opts);
				},
			),
			mcpOAuthToken: createAuthEndpoint(
				"/mcp/token",
				{
					method: "POST",
					body: z.record(z.any(), z.any()),
					metadata: {
						isAction: false,
					},
				},
				async (ctx) => {
					//cors
					ctx.setHeader("Access-Control-Allow-Origin", "*");
					ctx.setHeader("Access-Control-Allow-Methods", "POST, OPTIONS");
					ctx.setHeader(
						"Access-Control-Allow-Headers",
						"Content-Type, Authorization",
					);
					ctx.setHeader("Access-Control-Max-Age", "86400");

					let { body } = ctx;
					if (!body) {
						throw ctx.error("BAD_REQUEST", {
							error_description: "request body not found",
							error: "invalid_request",
						});
					}
					if (body instanceof FormData) {
						body = Object.fromEntries(body.entries());
					}
					if (!(body instanceof Object)) {
						throw new APIError("BAD_REQUEST", {
							error_description: "request body is not an object",
							error: "invalid_request",
						});
					}
					let { client_id, client_secret } = body;
					const authorization =
						ctx.request?.headers.get("authorization") || null;
					if (
						authorization &&
						!client_id &&
						!client_secret &&
						authorization.startsWith("Basic ")
					) {
						try {
							const encoded = authorization.replace("Basic ", "");
							const decoded = new TextDecoder().decode(base64.decode(encoded));
							if (!decoded.includes(":")) {
								throw new APIError("UNAUTHORIZED", {
									error_description: "invalid authorization header format",
									error: "invalid_client",
								});
							}
							const [id, secret] = decoded.split(":");
							if (!id || !secret) {
								throw new APIError("UNAUTHORIZED", {
									error_description: "invalid authorization header format",
									error: "invalid_client",
								});
							}
							client_id = id;
							client_secret = secret;
						} catch (error) {
							throw new APIError("UNAUTHORIZED", {
								error_description: "invalid authorization header format",
								error: "invalid_client",
							});
						}
					}
					const {
						grant_type,
						code,
						redirect_uri,
						refresh_token,
						code_verifier,
					} = body;
					if (grant_type === "refresh_token") {
						if (!refresh_token) {
							throw new APIError("BAD_REQUEST", {
								error_description: "refresh_token is required",
								error: "invalid_request",
							});
						}
						const token = await ctx.context.adapter.findOne<OAuthAccessToken>({
							model: "oauthAccessToken",
							where: [
								{
									field: "refreshToken",
									value: refresh_token.toString(),
								},
							],
						});
						if (!token) {
							throw new APIError("UNAUTHORIZED", {
								error_description: "invalid refresh token",
								error: "invalid_grant",
							});
						}
						if (token.clientId !== client_id?.toString()) {
							throw new APIError("UNAUTHORIZED", {
								error_description: "invalid client_id",
								error: "invalid_client",
							});
						}
						if (token.refreshTokenExpiresAt < new Date()) {
							throw new APIError("UNAUTHORIZED", {
								error_description: "refresh token expired",
								error: "invalid_grant",
							});
						}
						const accessToken = generateRandomString(32, "a-z", "A-Z");
						const newRefreshToken = generateRandomString(32, "a-z", "A-Z");
						const accessTokenExpiresAt = new Date(
							Date.now() + opts.accessTokenExpiresIn * 1000,
						);
						const refreshTokenExpiresAt = new Date(
							Date.now() + opts.refreshTokenExpiresIn * 1000,
						);
						await ctx.context.adapter.create({
							model: modelName.oauthAccessToken,
							data: {
								accessToken,
								refreshToken: newRefreshToken,
								accessTokenExpiresAt,
								refreshTokenExpiresAt,
								clientId: client_id.toString(),
								userId: token.userId,
								scopes: token.scopes,
								createdAt: new Date(),
								updatedAt: new Date(),
							},
						});
						return ctx.json({
							access_token: accessToken,
							token_type: "bearer",
							expires_in: opts.accessTokenExpiresIn,
							refresh_token: newRefreshToken,
							scope: token.scopes,
						});
					}

					if (!code) {
						throw new APIError("BAD_REQUEST", {
							error_description: "code is required",
							error: "invalid_request",
						});
					}

					if (opts.requirePKCE && !code_verifier) {
						throw new APIError("BAD_REQUEST", {
							error_description: "code verifier is missing",
							error: "invalid_request",
						});
					}

					/**
					 * We need to check if the code is valid before we can proceed
					 * with the rest of the request.
					 */
					const verificationValue =
						await ctx.context.internalAdapter.findVerificationValue(
							code.toString(),
						);
					if (!verificationValue) {
						throw new APIError("UNAUTHORIZED", {
							error_description: "invalid code",
							error: "invalid_grant",
						});
					}
					if (verificationValue.expiresAt < new Date()) {
						throw new APIError("UNAUTHORIZED", {
							error_description: "code expired",
							error: "invalid_grant",
						});
					}

					await ctx.context.internalAdapter.deleteVerificationValue(
						verificationValue.id,
					);

					if (!client_id) {
						throw new APIError("UNAUTHORIZED", {
							error_description: "client_id is required",
							error: "invalid_client",
						});
					}
					if (!grant_type) {
						throw new APIError("BAD_REQUEST", {
							error_description: "grant_type is required",
							error: "invalid_request",
						});
					}
					if (grant_type !== "authorization_code") {
						throw new APIError("BAD_REQUEST", {
							error_description: "grant_type must be 'authorization_code'",
							error: "unsupported_grant_type",
						});
					}

					if (!redirect_uri) {
						throw new APIError("BAD_REQUEST", {
							error_description: "redirect_uri is required",
							error: "invalid_request",
						});
					}

					const client = await ctx.context.adapter
						.findOne<Record<string, any>>({
							model: modelName.oauthClient,
							where: [{ field: "clientId", value: client_id.toString() }],
						})
						.then((res) => {
							if (!res) {
								return null;
							}
							return {
								...res,
								redirectURLs: res.redirectURLs.split(","),
								metadata: res.metadata ? JSON.parse(res.metadata) : {},
							} as Client;
						});
					if (!client) {
						throw new APIError("UNAUTHORIZED", {
							error_description: "invalid client_id",
							error: "invalid_client",
						});
					}
					if (client.disabled) {
						throw new APIError("UNAUTHORIZED", {
							error_description: "client is disabled",
							error: "invalid_client",
						});
					}
					// For public clients (type: 'public'), validate PKCE instead of client_secret
					if (client.type === "public") {
						// Public clients must use PKCE
						if (!code_verifier) {
							throw new APIError("BAD_REQUEST", {
								error_description:
									"code verifier is required for public clients",
								error: "invalid_request",
							});
						}
						// PKCE validation happens later in the flow, so we skip client_secret validation
					} else {
						// For confidential clients, validate client_secret
						if (!client_secret) {
							throw new APIError("UNAUTHORIZED", {
								error_description:
									"client_secret is required for confidential clients",
								error: "invalid_client",
							});
						}
						const isValidSecret =
							client.clientSecret === client_secret.toString();
						if (!isValidSecret) {
							throw new APIError("UNAUTHORIZED", {
								error_description: "invalid client_secret",
								error: "invalid_client",
							});
						}
					}
					const value = JSON.parse(
						verificationValue.value,
					) as CodeVerificationValue;
					if (value.clientId !== client_id.toString()) {
						throw new APIError("UNAUTHORIZED", {
							error_description: "invalid client_id",
							error: "invalid_client",
						});
					}
					if (value.redirectURI !== redirect_uri.toString()) {
						throw new APIError("UNAUTHORIZED", {
							error_description: "invalid redirect_uri",
							error: "invalid_client",
						});
					}
					if (value.codeChallenge && !code_verifier) {
						throw new APIError("BAD_REQUEST", {
							error_description: "code verifier is missing",
							error: "invalid_request",
						});
					}

					const challenge =
						value.codeChallengeMethod === "plain"
							? code_verifier
							: await createHash("SHA-256", "base64urlnopad").digest(
									code_verifier,
								);

					if (challenge !== value.codeChallenge) {
						throw new APIError("UNAUTHORIZED", {
							error_description: "code verification failed",
							error: "invalid_request",
						});
					}

					const requestedScopes = value.scope;
					await ctx.context.internalAdapter.deleteVerificationValue(
						verificationValue.id,
					);
					const accessToken = generateRandomString(32, "a-z", "A-Z");
					const refreshToken = generateRandomString(32, "A-Z", "a-z");
					const accessTokenExpiresAt = new Date(
						Date.now() + opts.accessTokenExpiresIn * 1000,
					);
					const refreshTokenExpiresAt = new Date(
						Date.now() + opts.refreshTokenExpiresIn * 1000,
					);
					await ctx.context.adapter.create({
						model: modelName.oauthAccessToken,
						data: {
							accessToken,
							refreshToken,
							accessTokenExpiresAt,
							refreshTokenExpiresAt,
							clientId: client_id.toString(),
							userId: value.userId,
							scopes: requestedScopes.join(" "),
							createdAt: new Date(),
							updatedAt: new Date(),
						},
					});
					const user = await ctx.context.internalAdapter.findUserById(
						value.userId,
					);
					if (!user) {
						throw new APIError("UNAUTHORIZED", {
							error_description: "user not found",
							error: "invalid_grant",
						});
					}
					let secretKey = {
						alg: "HS256",
						key: await getWebcryptoSubtle().generateKey(
							{
								name: "HMAC",
								hash: "SHA-256",
							},
							true,
							["sign", "verify"],
						),
					};
					const profile = {
						given_name: user.name.split(" ")[0]!,
						family_name: user.name.split(" ")[1]!,
						name: user.name,
						profile: user.image,
						updated_at: user.updatedAt.toISOString(),
					};
					const email = {
						email: user.email,
						email_verified: user.emailVerified,
					};
					const userClaims = {
						...(requestedScopes.includes("profile") ? profile : {}),
						...(requestedScopes.includes("email") ? email : {}),
					};

					const additionalUserClaims = opts.getAdditionalUserInfoClaim
						? await opts.getAdditionalUserInfoClaim(
								user,
								requestedScopes,
								client,
							)
						: {};

					const idToken = await new SignJWT({
						sub: user.id,
						aud: client_id.toString(),
						iat: Date.now(),
						auth_time: ctx.context.session
							? new Date(ctx.context.session.session.createdAt).getTime()
							: undefined,
						nonce: value.nonce,
						acr: "urn:mace:incommon:iap:silver", // default to silver - ⚠︎ this should be configurable and should be validated against the client's metadata
						...userClaims,
						...additionalUserClaims,
					})
						.setProtectedHeader({ alg: secretKey.alg })
						.setIssuedAt()
						.setExpirationTime(
							Math.floor(Date.now() / 1000) + opts.accessTokenExpiresIn,
						)
						.sign(secretKey.key);
					return ctx.json(
						{
							access_token: accessToken,
							token_type: "Bearer",
							expires_in: opts.accessTokenExpiresIn,
							refresh_token: requestedScopes.includes("offline_access")
								? refreshToken
								: undefined,
							scope: requestedScopes.join(" "),
							id_token: requestedScopes.includes("openid")
								? idToken
								: undefined,
						},
						{
							headers: {
								"Cache-Control": "no-store",
								Pragma: "no-cache",
							},
						},
					);
				},
			),
			registerMcpClient: createAuthEndpoint(
				"/mcp/register",
				{
					method: "POST",
					body: z.object({
						redirect_uris: z.array(z.string()),
						token_endpoint_auth_method: z
							.enum(["none", "client_secret_basic", "client_secret_post"])
							.default("client_secret_basic")
							.optional(),
						grant_types: z
							.array(
								z.enum([
									"authorization_code",
									"implicit",
									"password",
									"client_credentials",
									"refresh_token",
									"urn:ietf:params:oauth:grant-type:jwt-bearer",
									"urn:ietf:params:oauth:grant-type:saml2-bearer",
								]),
							)
							.default(["authorization_code"])
							.optional(),
						response_types: z
							.array(z.enum(["code", "token"]))
							.default(["code"])
							.optional(),
						client_name: z.string().optional(),
						client_uri: z.string().optional(),
						logo_uri: z.string().optional(),
						scope: z.string().optional(),
						contacts: z.array(z.string()).optional(),
						tos_uri: z.string().optional(),
						policy_uri: z.string().optional(),
						jwks_uri: z.string().optional(),
						jwks: z.record(z.string(), z.any()).optional(),
						metadata: z.record(z.any(), z.any()).optional(),
						software_id: z.string().optional(),
						software_version: z.string().optional(),
						software_statement: z.string().optional(),
					}),
					metadata: {
						openapi: {
							description: "Register an OAuth2 application",
							responses: {
								"200": {
									description: "OAuth2 application registered successfully",
									content: {
										"application/json": {
											schema: {
												type: "object",
												properties: {
													name: {
														type: "string",
														description: "Name of the OAuth2 application",
													},
													icon: {
														type: "string",
														nullable: true,
														description: "Icon URL for the application",
													},
													metadata: {
														type: "object",
														additionalProperties: true,
														nullable: true,
														description:
															"Additional metadata for the application",
													},
													clientId: {
														type: "string",
														description: "Unique identifier for the client",
													},
													clientSecret: {
														type: "string",
														description:
															"Secret key for the client. Not included for public clients.",
													},
													redirectURLs: {
														type: "array",
														items: { type: "string", format: "uri" },
														description: "List of allowed redirect URLs",
													},
													type: {
														type: "string",
														description: "Type of the client",
														enum: ["web", "public"],
													},
													authenticationScheme: {
														type: "string",
														description:
															"Authentication scheme used by the client",
														enum: ["client_secret", "none"],
													},
													disabled: {
														type: "boolean",
														description: "Whether the client is disabled",
														enum: [false],
													},
													userId: {
														type: "string",
														nullable: true,
														description:
															"ID of the user who registered the client, null if registered anonymously",
													},
													createdAt: {
														type: "string",
														format: "date-time",
														description: "Creation timestamp",
													},
													updatedAt: {
														type: "string",
														format: "date-time",
														description: "Last update timestamp",
													},
												},
												required: [
													"name",
													"clientId",
													"redirectURLs",
													"type",
													"authenticationScheme",
													"disabled",
													"createdAt",
													"updatedAt",
												],
											},
										},
									},
								},
							},
						},
					},
				},
				async (ctx) => {
					const body = ctx.body;
					const session = await getSessionFromCtx(ctx);
					ctx.setHeader("Access-Control-Allow-Origin", "*");
					ctx.setHeader("Access-Control-Allow-Methods", "POST, OPTIONS");
					ctx.setHeader(
						"Access-Control-Allow-Headers",
						"Content-Type, Authorization",
					);
					ctx.setHeader("Access-Control-Max-Age", "86400");
					ctx.headers?.set("Access-Control-Max-Age", "86400");
					if (
						(!body.grant_types ||
							body.grant_types.includes("authorization_code") ||
							body.grant_types.includes("implicit")) &&
						(!body.redirect_uris || body.redirect_uris.length === 0)
					) {
						throw new APIError("BAD_REQUEST", {
							error: "invalid_redirect_uri",
							error_description:
								"Redirect URIs are required for authorization_code and implicit grant types",
						});
					}

					if (body.grant_types && body.response_types) {
						if (
							body.grant_types.includes("authorization_code") &&
							!body.response_types.includes("code")
						) {
							throw new APIError("BAD_REQUEST", {
								error: "invalid_client_metadata",
								error_description:
									"When 'authorization_code' grant type is used, 'code' response type must be included",
							});
						}
						if (
							body.grant_types.includes("implicit") &&
							!body.response_types.includes("token")
						) {
							throw new APIError("BAD_REQUEST", {
								error: "invalid_client_metadata",
								error_description:
									"When 'implicit' grant type is used, 'token' response type must be included",
							});
						}
					}

					const clientId =
						opts.generateClientId?.() || generateRandomString(32, "a-z", "A-Z");
					const clientSecret =
						opts.generateClientSecret?.() ||
						generateRandomString(32, "a-z", "A-Z");

					// Determine client type based on auth method
					const clientType =
						body.token_endpoint_auth_method === "none" ? "public" : "web";
					const finalClientSecret = clientType === "public" ? "" : clientSecret;

					await ctx.context.adapter.create({
						model: modelName.oauthClient,
						data: {
							name: body.client_name,
							icon: body.logo_uri,
							metadata: body.metadata ? JSON.stringify(body.metadata) : null,
							clientId: clientId,
							clientSecret: finalClientSecret,
							redirectURLs: body.redirect_uris.join(","),
							type: clientType,
							authenticationScheme:
								body.token_endpoint_auth_method || "client_secret_basic",
							disabled: false,
							userId: session?.session.userId,
							createdAt: new Date(),
							updatedAt: new Date(),
						},
					});

					const responseData = {
						client_id: clientId,
						client_id_issued_at: Math.floor(Date.now() / 1000),
						redirect_uris: body.redirect_uris,
						token_endpoint_auth_method:
							body.token_endpoint_auth_method || "client_secret_basic",
						grant_types: body.grant_types || ["authorization_code"],
						response_types: body.response_types || ["code"],
						client_name: body.client_name,
						client_uri: body.client_uri,
						logo_uri: body.logo_uri,
						scope: body.scope,
						contacts: body.contacts,
						tos_uri: body.tos_uri,
						policy_uri: body.policy_uri,
						jwks_uri: body.jwks_uri,
						jwks: body.jwks,
						software_id: body.software_id,
						software_version: body.software_version,
						software_statement: body.software_statement,
						metadata: body.metadata,
						...(clientType !== "public"
							? {
									client_secret: finalClientSecret,
									client_secret_expires_at: 0, // 0 means it doesn't expire
								}
							: {}),
					};

					return new Response(JSON.stringify(responseData), {
						status: 201,
						headers: {
							"Content-Type": "application/json",
							"Cache-Control": "no-store",
							Pragma: "no-cache",
						},
					});
				},
			),
			getMcpSession: createAuthEndpoint(
				"/mcp/get-session",
				{
					method: "GET",
					requireHeaders: true,
				},
				async (c) => {
					const accessToken = c.headers
						?.get("Authorization")
						?.replace("Bearer ", "");
					if (!accessToken) {
						c.headers?.set("WWW-Authenticate", "Bearer");
						return c.json(null);
					}
					const accessTokenData =
						await c.context.adapter.findOne<OAuthAccessToken>({
							model: modelName.oauthAccessToken,
							where: [
								{
									field: "accessToken",
									value: accessToken,
								},
							],
						});
					if (!accessTokenData) {
						return c.json(null);
					}
					return c.json(accessTokenData);
				},
			),
		},
		schema,
	} satisfies BetterAuthPlugin;
};

export const withMcpAuth = <
	Auth extends {
		api: {
			getMcpSession: (...args: any) => Promise<OAuthAccessToken | null>;
		};
		options: BetterAuthOptions;
	},
>(
	auth: Auth,
	handler: (
		req: Request,
		sesssion: OAuthAccessToken,
	) => Response | Promise<Response>,
) => {
	return async (req: Request) => {
		const baseURL = getBaseURL(auth.options.baseURL, auth.options.basePath);
		if (!baseURL && !isProduction) {
			globalLog(
				"warn",
				"Unable to get the baseURL, please check your config!",
				null,
			);
		}
		const session = await auth.api.getMcpSession({
			headers: req.headers,
		});
		const wwwAuthenticateValue = `Bearer resource_metadata="${baseURL}/.well-known/oauth-protected-resource"`;
		if (!session) {
			return Response.json(
				{
					jsonrpc: "2.0",
					error: {
						code: -32000,
						message: "Unauthorized: Authentication required",
						"www-authenticate": wwwAuthenticateValue,
					},
					id: null,
				},
				{
					status: 401,
					headers: {
						"WWW-Authenticate": wwwAuthenticateValue,
						// we also add this headers otherwise browser based clients will not be able to read the `www-authenticate` header
						"Access-Control-Expose-Headers": "WWW-Authenticate",
					},
				},
			);
		}
		return handler(req, session);
	};
};

export const oAuthDiscoveryMetadata = <
	Auth extends {
		api: {
			getMcpOAuthConfig: (...args: any) => any;
		};
	},
>(
	auth: Auth,
) => {
	return async (request: Request) => {
		const res = await auth.api.getMcpOAuthConfig();
		return new Response(JSON.stringify(res), {
			status: 200,
			headers: {
				"Content-Type": "application/json",
				"Access-Control-Allow-Origin": "*",
				"Access-Control-Allow-Methods": "POST, OPTIONS",
				"Access-Control-Allow-Headers": "Content-Type, Authorization",
				"Access-Control-Max-Age": "86400",
			},
		});
	};
};

export const oAuthProtectedResourceMetadata = <
	Auth extends {
		api: {
			getMCPProtectedResource: (...args: any) => any;
		};
	},
>(
	auth: Auth,
) => {
	return async (request: Request) => {
		const res = await auth.api.getMCPProtectedResource();
		return new Response(JSON.stringify(res), {
			status: 200,
			headers: {
				"Content-Type": "application/json",
				"Access-Control-Allow-Origin": "*",
				"Access-Control-Allow-Methods": "POST, OPTIONS",
				"Access-Control-Allow-Headers": "Content-Type, Authorization",
				"Access-Control-Max-Age": "86400",
			},
		});
	};
};<|MERGE_RESOLUTION|>--- conflicted
+++ resolved
@@ -22,13 +22,8 @@
 import { schema } from "../oidc-provider/schema";
 import { authorizeMCPOAuth } from "./authorize";
 import { getBaseURL } from "../../utils/url";
-<<<<<<< HEAD
 import { isProduction, globalLog } from "@better-auth/core/env";
-=======
-import { isProduction } from "@better-auth/core/env";
-import { logger } from "@better-auth/core/env";
 import type { GenericEndpointContext } from "@better-auth/core";
->>>>>>> 03d6213d
 
 interface MCPOptions {
 	loginPage: string;
