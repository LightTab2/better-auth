--- conflicted
+++ resolved
@@ -5,13 +5,9 @@
 } from "../oauth2";
 import type { OAuthProvider, ProviderOptions } from "../oauth2";
 import { betterFetch } from "@better-fetch/fetch";
-<<<<<<< HEAD
-=======
-import { logger } from "../env";
->>>>>>> dd27fa9b
+import { globalLog } from "../env";
 import { decodeJwt } from "jose";
 import { base64 } from "@better-auth/utils/base64";
-import { globalLog } from "@better-auth/core/env";
 
 /**
  * @see [Microsoft Identity Platform - Optional claims reference](https://learn.microsoft.com/en-us/entra/identity-platform/optional-claims-reference)
