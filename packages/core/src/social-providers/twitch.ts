--- conflicted
+++ resolved
@@ -1,16 +1,11 @@
-<<<<<<< HEAD
-import type { OAuthProvider, ProviderOptions } from "@better-auth/core/oauth2";
-=======
 import type { OAuthProvider, ProviderOptions } from "../oauth2";
-import { logger } from "../env";
->>>>>>> dd27fa9b
+import { globalLog } from "../env";
 import {
 	createAuthorizationURL,
 	validateAuthorizationCode,
 	refreshAccessToken,
 } from "../oauth2";
 import { decodeJwt } from "jose";
-import { globalLog } from "@better-auth/core/env";
 
 /**
  * @see https://dev.twitch.tv/docs/authentication/getting-tokens-oidc/#requesting-claims
